--- conflicted
+++ resolved
@@ -4,12 +4,8 @@
 from collections import defaultdict
 from typing import List, Tuple, Optional, Iterator, Dict, Any
 
-<<<<<<< HEAD
 from packaging import specifiers
-=======
 import click
-import semver
->>>>>>> 39eacd5c
 
 from skjold.models import SecurityAdvisory, SecurityAdvisorySource
 from skjold.tasks import register_source
