[tool.poetry]
name = 'skjold'
version = '0.2.1'
description = 'Security audit Python project dependencies against security advisory databases.'
authors = ["Thomas Wurmitzer <t.wurmitzer+github@gmail.com>"]
packages = [{ include="skjold/**/*.py", from = "src" }]
license = "MIT"
readme = "README.md"
homepage = "https://github.com/twu/skjold"
repository = "https://github.com/twu/skjold"
keywords = [
    "security",
    "security-vulnerability",
    "vulnerability-scanners",
    "vulnerabilities",
    "vulnerability-detection"
]
# https://pypi.org/classifiers/
classifiers = [
    "Development Status :: 3 - Alpha",
    "Environment :: Console",
    "Intended Audience :: Developers",
    "License :: OSI Approved :: MIT License",
    "Operating System :: OS Independent",
    "Programming Language :: Python",
    "Programming Language :: Python :: 3.6",
    "Programming Language :: Python :: 3.7",
    "Programming Language :: Python :: 3.8",
    "Programming Language :: Python :: 3.9",
    "Programming Language :: Python :: 3 :: Only",
    "Topic :: Software Development :: Quality Assurance",
    "Topic :: Software Development :: Build Tools",
    "Topic :: Utilities",
    "Typing :: Typed",
]

[tool.poetry.urls]
"Bug Tracker" = "https://github.com/twu/skjold/issues"
"Changelog" = "https://github.com/twu/skjold/releases"

[tool.poetry.scripts]
skjold = 'skjold.cli:cli'

[tool.poetry.dependencies]
python = "^3.6"
click = ">=7,<9"
poetry-semver = "^0.1.0"
pyyaml = "^5.3"
toml = ">=0.10.0"

[tool.poetry.dev-dependencies]
pytest-watch = "^4.2.0"
pytest-sugar = "^0.9.4"
pytest-mock = "^3.6.1"
<<<<<<< HEAD
pre-commit = ">=1.20.0"
black = ">=19.10b0"
=======
pre-commit = '>=1.20.0'
black = '>=19.10b0'
>>>>>>> aadbc719
mypy = "^0.902"
coverage = {extras = ["toml"], version = "^5.5"}
pytest-cov = "^2.12.1"
pytest = "^6.2.4"
types-toml = "^0.1.2"
types-PyYAML = "^0.1.8"

[tool.skjold]
report_only = true
report_format = 'cli'
sources = ["pyup", "github", "gemnasium", "osv", "pypa"]
cache_dir = ".skjold_cache"
cache_expires = 43200

[tool.pytest.ini_options]
minversion = "6.0"
addopts = "-s"
log_cli_level = "INFO"
testpaths = [
    "tests",
]
filterwarnings = [
  "ignore::DeprecationWarning",
  "ignore::PendingDeprecationWarning",
  "ignore::UserWarning",
]

[tool.black]
line-length = 88
target-version = ['py36', 'py37', 'py38']
include = '\.pyi?$'
exclude = '''
/(
    \.git
  | \.venv
  | build
  | dist
)/
'''

[tool.mypy]
python_version = "3.7"
files = ["src", "tests"]
ignore_missing_imports = true
warn_return_any = true
warn_unused_configs = true
warn_unused_ignores = true
warn_redundant_casts = true
disallow_untyped_defs = true
disallow_untyped_calls = true
follow_imports = "skip"
no_implicit_optional = true
warn_no_return = true
strict_optional = true
check_untyped_defs = true
ignore_errors = false

[tool.coverage.run]
branch = true
source = ["src"]

[tool.coverage.report]
show_missing = true
skip_covered = true
exclude_lines = [
    "pragma: no cover",
    "raise NotImplementedError",
    "if __name__ == \"__main__\":",
]

[build-system]
requires = ["poetry>=1.0.0"]
build-backend = "poetry.masonry.api"<|MERGE_RESOLUTION|>--- conflicted
+++ resolved
@@ -52,13 +52,8 @@
 pytest-watch = "^4.2.0"
 pytest-sugar = "^0.9.4"
 pytest-mock = "^3.6.1"
-<<<<<<< HEAD
 pre-commit = ">=1.20.0"
 black = ">=19.10b0"
-=======
-pre-commit = '>=1.20.0'
-black = '>=19.10b0'
->>>>>>> aadbc719
 mypy = "^0.902"
 coverage = {extras = ["toml"], version = "^5.5"}
 pytest-cov = "^2.12.1"
